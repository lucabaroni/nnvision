from __future__ import annotations

import datajoint as dj
import warnings
from functools import partial

from nnfabrik.main import Dataset
from nnfabrik.utility.dj_helpers import CustomSchema, cleanup_numpy_scalar, make_hash
from nnfabrik.builder import resolve_fn

from .from_nnfabrik import TrainedModel, SharedReadoutTrainedModel, TrainedTransferModel
from .main import Recording

from mei import mixins
from mei.main import MEITemplate, MEISeed
from mei.modules import ConstrainedOutputModel
from torch.utils.data import DataLoader
from torch.nn import Module, ModuleList

from typing import Dict, Any

Key = Dict[str, Any]
Dataloaders = Dict[str, DataLoader]

schema = CustomSchema(dj.config.get("nnfabrik.schema_name", "nnfabrik_core"))
resolve_target_fn = partial(resolve_fn, default_base="targets")


@schema
class Method(mixins.MEIMethodMixin, dj.Lookup):
    seed_table = MEISeed
<<<<<<< HEAD
    excluded_keys = ["transparency", "transparency_weight"]
=======
    excluded_keys = [
        "transparency",
    ]
>>>>>>> 051336fa

    def generate_mei(
        self, dataloaders: Dataloaders, model: Module, key: Key, seed: int
    ) -> Dict[str, Any]:
        method_fn, method_config = (self & key).fetch1("method_fn", "method_config")
        self.insert_key_in_ops(method_config=method_config, key=key)
        method_fn = self.import_func(method_fn)
        mei, score, output = method_fn(dataloaders, model, method_config, seed)
        return dict(key, mei=mei, score=score, output=output)

    def insert_key_in_ops(self, method_config, key):
        for k, v in method_config.items():
            if k not in self.excluded_keys:
                if "kwargs" in v:
                    if "key" in v["kwargs"]:
                        v["kwargs"]["key"] = key


@schema
class MethodGroup(mixins.MEIMethodMixin, dj.Lookup):
    seed_table = MEISeed


@schema
class Ensemble(mixins.TrainedEnsembleModelTemplateMixin, dj.Manual):
    dataset_table = Dataset
    trained_model_table = TrainedModel

    class Member(mixins.TrainedEnsembleModelTemplateMixin.Member, dj.Part):
        pass


@schema
class SharedReadoutTrainedEnsembleModel(
    mixins.TrainedEnsembleModelTemplateMixin, dj.Manual
):
    dataset_table = Dataset
    trained_model_table = SharedReadoutTrainedModel

    class Member(mixins.TrainedEnsembleModelTemplateMixin.Member, dj.Part):
        pass


@schema
class MEI(mixins.MEITemplateMixin, dj.Computed):
    """MEI table template.

    To create a functional "MEI" table, create a new class that inherits from this template and decorate it with your
    preferred Datajoint schema. Next assign your trained model (or trained ensemble model) and your selector table to
    the class variables called "trained_model_table" and "selector_table". By default, the created table will point to
    the "MEIMethod" table in the Datajoint schema called "nnfabrik.main". This behavior can be changed by overwriting
    the class attribute called "method_table".
    """

    trained_model_table = Ensemble
    selector_table = Recording.Units
    method_table = Method
    seed_table = MEISeed


@schema
class MEIShared(mixins.MEITemplateMixin, dj.Computed):
    """MEI table template.

    To create a functional "MEI" table, create a new class that inherits from this template and decorate it with your
    preferred Datajoint schema. Next assign your trained model (or trained ensemble model) and your selector table to
    the class variables called "trained_model_table" and "selector_table". By default, the created table will point to
    the "MEIMethod" table in the Datajoint schema called "nnfabrik.main". This behavior can be changed by overwriting
    the class attribute called "method_table".
    """

    trained_model_table = SharedReadoutTrainedEnsembleModel
    selector_table = Recording.Units
    method_table = Method
    seed_table = MEISeed


@schema
class MEITargetFunctions(dj.Manual):
    definition = """
    target_fn:       varchar(64)
    target_hash:     varchar(64)
    ---
    target_config:   longblob
    target_comment:  varchar(128)
    """

    resolve_fn = resolve_target_fn

    @property
    def fn_config(self):
        target_fn, target_config = self.fetch1("target_fn", "target_config")
        target_config = cleanup_numpy_scalar(target_config)
        return target_fn, target_config

    def add_entry(
        self, target_fn, target_config, target_comment="", skip_duplicates=False
    ):
        """
        Add a new entry to the TargetFunction table.

        Args:
            target_fn (string) - name of a callable object. If name contains multiple parts separated by `.`, this is assumed to be found in a another module and
                dynamic name resolution will be attempted. Other wise, the name will be checked inside `targets` subpackage.
            target_config (dict) - Python dictionary containing keyword arguments for the target_fn
            dataset_comment - Optional comment for the entry.
            target_comment - If True, no error is thrown when a duplicate entry (i.e. entry with same target_fn and target_config) is found.

        Returns:
            key - key in the table corresponding to the new (or possibly existing, if skip_duplicates=True) entry.
        """

        try:
            resolve_target_fn(target_fn)
        except (NameError, TypeError) as e:
            warnings.warn(str(e) + "\nTable entry rejected")
            return

        target_hash = make_hash(target_config)
        key = dict(
            target_fn=target_fn,
            target_hash=target_hash,
            target_config=target_config,
            target_comment=target_comment,
        )

        existing = self.proj() & key
        if existing:
            if skip_duplicates:
                warnings.warn("Corresponding entry found. Skipping...")
                key = (self & (existing)).fetch1()
            else:
                raise ValueError("Corresponding entry already exists")
        else:
            self.insert1(key)

        return key

    def get_target_fn(self, key=None):
        if key is None:
            key = self.fetch("KEY")
        target_fn, target_config = (self & key).fn_config
        return partial(self.resolve_fn(target_fn), **target_config)


@schema
class MEITargetUnits(dj.Manual):
    definition = """
    unit_hash:       varchar(64)
    ---
    unit_ids:          longblob
    data_key:          varchar(64)
    unit_comment:      varchar(128)
    """

    def add_entry(
        self, unit_ids, data_key=None, unit_comment="", skip_duplicates=False
    ):
        """
        Add a new entry to the TargetFunction table.

        Args:
            target_fn (string) - name of a callable object. If name contains multiple parts separated by `.`, this is assumed to be found in a another module and
                dynamic name resolution will be attempted. Other wise, the name will be checked inside `targets` subpackage.
            target_config (dict) - Python dictionary containing keyword arguments for the target_fn
            dataset_comment - Optional comment for the entry.
            target_comment - If True, no error is thrown when a duplicate entry (i.e. entry with same target_fn and target_config) is found.

        Returns:
            key - key in the table corresponding to the new (or possibly existing, if skip_duplicates=True) entry.
        """

        unit_hash = make_hash([unit_ids, data_key])
        key = dict(
            unit_hash=unit_hash,
            unit_ids=unit_ids,
            data_key=data_key,
            unit_comment=unit_comment,
        )

        existing = self.proj() & key
        if existing:
            if skip_duplicates:
                warnings.warn("Corresponding entry found. Skipping...")
                key = (self & (existing)).fetch1()
            else:
                raise ValueError("Corresponding entry already exists")
        else:
            self.insert1(key)

        return key


@schema
class MEIObjective(dj.Computed):
    target_fn_table = MEITargetFunctions
    target_unit_table = MEITargetUnits
    constrained_output_model = ConstrainedOutputModel

    @property
    def definition(self):
        definition = """
        -> self.target_fn_table 
        -> self.target_unit_table
        objective_hash:     varchar(64)
        ---
        objective_comment:  varchar(128)
        """
        return definition

    def make(self, key):
        objective_hash = make_hash([key["target_hash"], key["unit_hash"]])
        comments = []
        comments.append((self.target_fn_table & key).fetch1("target_comment"))
        comments.append((self.target_unit_table & key).fetch1("unit_comment"))

        key["objective_comment"] = ", ".join(comments)
        key["objective_hash"] = objective_hash
        self.insert1(key)

    def get_output_selected_model(
        self, model: Module, key: Key
    ) -> constrained_output_model:
        target_fn = (self.target_fn_table & key).get_target_fn()
        unit_ids, data_key = (self.target_unit_table & key).fetch1(
            "unit_ids", "data_key"
        )
        return self.constrained_output_model(
            model, unit_ids, target_fn, forward_kwargs=dict(data_key=data_key)
        )


@schema
class MEITextures(mixins.MEITemplateMixin, dj.Computed):
    """MEI table template.

    To create a functional "MEI" table, create a new class that inherits from this template and decorate it with your
    preferred Datajoint schema. Next assign your trained model (or trained ensemble model) and your selector table to
    the class variables called "trained_model_table" and "selector_table". By default, the created table will point to
    the "MEIMethod" table in the Datajoint schema called "nnfabrik.main". This behavior can be changed by overwriting
    the class attribute called "method_table".
    """

    trained_model_table = Ensemble
    selector_table = MEIObjective
    method_table = MethodGroup
    seed_table = MEISeed


@schema
class MEIPrototype(mixins.MEITemplateMixin, dj.Computed):
    """MEI table template.

    To create a functional "MEI" table, create a new class that inherits from this template and decorate it with your
    preferred Datajoint schema. Next assign your trained model (or trained ensemble model) and your selector table to
    the class variables called "trained_model_table" and "selector_table". By default, the created table will point to
    the "MEIMethod" table in the Datajoint schema called "nnfabrik.main". This behavior can be changed by overwriting
    the class attribute called "method_table".
    """

    trained_model_table = SharedReadoutTrainedEnsembleModel
    selector_table = MEIObjective
    method_table = MethodGroup
    seed_table = MEISeed


@schema
class TransferEnsembleModel(mixins.TrainedEnsembleModelTemplateMixin, dj.Manual):
    dataset_table = Dataset
    trained_model_table = TrainedTransferModel

    class Member(mixins.TrainedEnsembleModelTemplateMixin.Member, dj.Part):
        pass


@schema
class MEITransfer(mixins.MEITemplateMixin, dj.Computed):
    """MEI table template.

    To create a functional "MEI" table, create a new class that inherits from this template and decorate it with your
    preferred Datajoint schema. Next assign your trained model (or trained ensemble model) and your selector table to
    the class variables called "trained_model_table" and "selector_table". By default, the created table will point to
    the "MEIMethod" table in the Datajoint schema called "nnfabrik.main". This behavior can be changed by overwriting
    the class attribute called "method_table".
    """

    trained_model_table = TransferEnsembleModel
    selector_table = Recording.Units
    method_table = Method
    seed_table = MEISeed


@schema
class MEIObjectiveFunction(dj.Manual):
    definition = """
    target_fn:       varchar(64)
    target_hash:     varchar(64)
    ---
    target_config:   longblob
    target_comment:  varchar(128)
    """

    resolve_fn = resolve_target_fn

    @property
    def fn_config(self):
        target_fn, target_config = self.fetch1("target_fn", "target_config")
        target_config = cleanup_numpy_scalar(target_config)
        return target_fn, target_config

    def add_entry(
        self, target_fn, target_config, target_comment="", skip_duplicates=False
    ):
        """
        Add a new entry to the TargetFunction table.

        Args:
            target_fn (string) - name of a callable object. If name contains multiple parts separated by `.`, this is assumed to be found in a another module and
                dynamic name resolution will be attempted. Other wise, the name will be checked inside `targets` subpackage.
            target_config (dict) - Python dictionary containing keyword arguments for the target_fn
            dataset_comment - Optional comment for the entry.
            target_comment - If True, no error is thrown when a duplicate entry (i.e. entry with same target_fn and target_config) is found.

        Returns:
            key - key in the table corresponding to the new (or possibly existing, if skip_duplicates=True) entry.
        """

        try:
            resolve_target_fn(target_fn)
        except (NameError, TypeError) as e:
            warnings.warn(str(e) + "\nTable entry rejected")
            return

        target_hash = make_hash(target_config)
        key = dict(
            target_fn=target_fn,
            target_hash=target_hash,
            target_config=target_config,
            target_comment=target_comment,
        )

        existing = self.proj() & key
        if existing:
            if skip_duplicates:
                warnings.warn("Corresponding entry found. Skipping...")
                key = (self & (existing)).fetch1()
            else:
                raise ValueError("Corresponding entry already exists")
        else:
            self.insert1(key)

        return key

    def get_target_fn(self, key=None, **kwargs):
        if key is None:
            key = self.fetch("KEY")
        target_fn, target_config = (self & key).fn_config
        return partial(self.resolve_fn(target_fn), **target_config, **kwargs)


@schema
class MEIObjectiveUnit(dj.Manual):
    definition = """
    -> Dataset
    unit_hash:                      varchar(64)    # hash the list of unit IDs and data_key
    data_key:                       varchar(64)    # 

    ---
    unit_indices:                       longblob       # list of indices 
    unit_comment:                   varchar(128)
    """
    dataset_table = Dataset

    def add_entry(
        self,
        dataset_fn,
        dataset_hash,
        unit_indices=None,
        data_key=None,
        unit_comment="",
        skip_duplicates=False,
    ):
        """
        Add a new entry to the TargetFunction table.

        Args:
            target_fn (string) - name of a callable object. If name contains multiple parts separated by `.`, this is assumed to be found in a another module and
                dynamic name resolution will be attempted. Other wise, the name will be checked inside `targets` subpackage.
            target_config (dict) - Python dictionary containing keyword arguments for the target_fn
            dataset_comment - Optional comment for the entry.
            target_comment - If True, no error is thrown when a duplicate entry (i.e. entry with same target_fn and target_config) is found.

        Returns:
            key - key in the table corresponding to the new (or possibly existing, if skip_duplicates=True) entry.
        """

        dataloaders = (
            self.dataset_table & dict(dataset_fn=dataset_fn, dataset_hash=dataset_hash)
        ).get_dataloader()
        data_keys = list(dataloaders["train"].keys())
        if data_key is None and len(data_keys) == 1:
            data_key = data_keys[0]
        elif data_key is None and len(data_keys) > 1:
            raise ValueError(
                "Multiple data_keys found. Data_key that is used for optimization has to be specified."
            )

        unit_hash = make_hash([unit_indices, data_key])
        key = dict(
            dataset_fn=dataset_fn,
            dataset_hash=dataset_hash,
            unit_hash=unit_hash,
            unit_indices=unit_indices,
            data_key=data_key,
            unit_comment=unit_comment,
        )
        existing = self.proj() & key
        if existing:
            if skip_duplicates:
                warnings.warn("Corresponding entry found. Skipping...")
                key = (self & (existing)).fetch1()
            else:
                raise ValueError("Corresponding entry already exists")
        else:
            self.insert1(key)

        return key


@schema
class MEIObjectiveTable(dj.Computed):
    target_fn_table = MEIObjectiveFunction
    target_unit_table = MEIObjectiveUnit
    constrained_output_model = ConstrainedOutputModel

    @property
    def definition(self):
        definition = """
        -> self.target_fn_table 
        -> self.target_unit_table
        ---
        objective_comment:  varchar(128)
        """
        return definition

    def make(self, key):
        comments = []
        comments.append((self.target_fn_table & key).fetch1("target_comment"))
        comments.append((self.target_unit_table & key).fetch1("unit_comment"))

        key["objective_comment"] = ", ".join(comments)
        self.insert1(key)

    def get_output_selected_model(
        self, model: Module, key: Key
    ) -> constrained_output_model:
        target_fn = (self.target_fn_table & key).get_target_fn()
        unit_indices, data_key = (self.target_unit_table & key).fetch1(
            "unit_indices", "data_key"
        )
        return self.constrained_output_model(
            model, unit_indices, target_fn, forward_kwargs=dict(data_key=data_key)
        )


@schema
class TextureMEIs(mixins.MEITemplateMixin, dj.Computed):
    """MEI table template.

    To create a functional "MEI" table, create a new class that inherits from this template and decorate it with your
    preferred Datajoint schema. Next assign your trained model (or trained ensemble model) and your selector table to
    the class variables called "trained_model_table" and "selector_table". By default, the created table will point to
    the "MEIMethod" table in the Datajoint schema called "nnfabrik.main". This behavior can be changed by overwriting
    the class attribute called "method_table".
    """

    trained_model_table = Ensemble
    selector_table = MEIObjectiveTable
    method_table = Method
    seed_table = MEISeed<|MERGE_RESOLUTION|>--- conflicted
+++ resolved
@@ -29,13 +29,8 @@
 @schema
 class Method(mixins.MEIMethodMixin, dj.Lookup):
     seed_table = MEISeed
-<<<<<<< HEAD
     excluded_keys = ["transparency", "transparency_weight"]
-=======
-    excluded_keys = [
-        "transparency",
-    ]
->>>>>>> 051336fa
+
 
     def generate_mei(
         self, dataloaders: Dataloaders, model: Module, key: Key, seed: int
