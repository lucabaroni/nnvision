--- conflicted
+++ resolved
@@ -165,7 +165,6 @@
                 electrode = [electrode]
                 relative_depth = [relative_depth]
 
-<<<<<<< HEAD
             unit_ids = np.concatenate([unit_ids, unit_ids_mua])
             unit_type = np.concatenate([unit_type, unit_types_mua])
             unit_type_int = []
@@ -375,8 +374,7 @@
                 electrode = [electrode]
                 relative_depth = [relative_depth]
 
-=======
->>>>>>> 051336fa
+
             unit_ids = np.concatenate([unit_ids, unit_ids_mua])
             unit_type = np.concatenate([unit_type, unit_types_mua])
             unit_type_int = []
@@ -412,11 +410,7 @@
 
         combined_neuron_counter = None if combined_data_key is None else 0
         for k, v in session_dict.items():
-<<<<<<< HEAD
             key["data_key"] = k if combined_data_key is None else combined_data_key
-=======
-            key["data_key"] = k
->>>>>>> 051336fa
             key["animal_id"] = str(v["animal_id"])
             key["n_neurons"] = v["n_neurons"]
             key["x_grid"] = v["x_grid"]
@@ -425,7 +419,6 @@
             self.Sessions().insert1(key, ignore_extra_fields=True, skip_duplicates=True)
 
             for i, neuron_id in enumerate(session_dict[k]["unit_id"]):
-<<<<<<< HEAD
                 key["unit_id"] = (
                     int(neuron_id)
                     if combined_neuron_counter is None
@@ -434,20 +427,13 @@
                 key["unit_index"] = (
                     i if combined_neuron_counter is None else combined_neuron_counter
                 )
-=======
-                key["unit_id"] = int(neuron_id)
-                key["unit_index"] = i
->>>>>>> 051336fa
+
                 key["unit_type"] = int(
                     (session_dict[k]["unit_type"][i]).astype(np.float)
                 )
                 key["electrode"] = session_dict[k]["electrode"][i]
                 key["relative_depth"] = session_dict[k]["relative_depth"][i]
-<<<<<<< HEAD
                 self.Units().insert1(key, ignore_extra_fields=True)
                 combined_neuron_counter += (
                     1 if combined_neuron_counter is not None else 0
-                )
-=======
-                self.Units().insert1(key, ignore_extra_fields=True)
->>>>>>> 051336fa
+                )