import warnings
import numpy as np
import torch
from neuralpredictors.measures import corr
from neuralpredictors.training import eval_state, device_state
import types
import contextlib
from nnvision.utility.measure_helpers import is_ensemble_function
import warnings
from .measure_helpers import get_subset_of_repeats


def model_predictions_repeats(
    model,
    dataloader,
    data_key,
    device="cuda",
    broadcast_to_target=False,
    repeat_channel_dim=None,
):
    """
    Computes model predictions for a dataloader that yields batches with identical inputs along the first dimension.
    Unique inputs will be forwarded only once through the model
    Returns:
        target: ground truth, i.e. neuronal firing rates of the neurons as a list: [num_images][num_reaps, num_neurons]
        output: responses as predicted by the network for the unique images. If broadcast_to_target, returns repeated
                outputs of shape [num_images][num_reaps, num_neurons] else (default) returns unique outputs of shape [num_images, num_neurons]
    """
    target, output = [], []
    unique_images = torch.empty(0).to(device)
    for batch in dataloader:
        images, responses = batch[:2]

        if len(images.shape) == 5:
            images = images.squeeze(dim=0)
            responses = responses.squeeze(dim=0)

        assert torch.all(
            torch.eq(
                images[-1, :1, ...],
                images[0, :1, ...],
            )
        ), "All images in the batch should be equal"

        unique_images = torch.cat(
            (
                unique_images,
                images[
                    0:1,
                ].to(device),
            ),
            dim=0,
        )
        target.append(responses.detach().cpu().numpy())

        if images.shape[0] > 1:
            with eval_state(model) if not is_ensemble_function(
                model
            ) else contextlib.nullcontext():
                with device_state(model, device) if not is_ensemble_function(
                    model
                ) else contextlib.nullcontext():
<<<<<<< HEAD
                    with torch.no_grad():
                        output.append(
                            model(
                                images.to(device),
                                data_key=data_key,
                                **batch._asdict(),
                                repeat_channel_dim=repeat_channel_dim
                            )
                            .detach()
                            .cpu()
                            .numpy()
                        )
=======
                    output.append(
                        model(
                            images.to(device),
                            data_key=data_key,
                            **batch._asdict(),
                            repeat_channel_dim=repeat_channel_dim
                        )
                        .detach()
                        .cpu()
                        .numpy()
                    )
>>>>>>> 051336fa

    # Forward unique images once
    if len(output) == 0:
        with eval_state(model) if not is_ensemble_function(
            model
        ) else contextlib.nullcontext():
            with device_state(model, device) if not is_ensemble_function(
                model
            ) else contextlib.nullcontext():
                output = (
                    model(
                        unique_images.to(device),
                        data_key=data_key,
                        repeat_channel_dim=repeat_channel_dim,
                    )
                    .detach()
                    .cpu()
                )

            output = output.numpy()

    if broadcast_to_target:
        output = [np.broadcast_to(x, target[idx].shape) for idx, x in enumerate(output)]
    return target, output


def model_predictions_repeats_legacy(
    model, dataloader, data_key, device="cuda", broadcast_to_target=False
):
    """
    Computes model predictions for a dataloader that yields batches with identical inputs along the first dimension.
    Unique inputs will be forwarded only once through the model
    Returns:
        target: ground truth, i.e. neuronal firing rates of the neurons as a list: [num_images][num_reaps, num_neurons]
        output: responses as predicted by the network for the unique images. If broadcast_to_target, returns repeated
                outputs of shape [num_images][num_reaps, num_neurons] else (default) returns unique outputs of shape [num_images, num_neurons]
    """

    target = []
    unique_images = torch.empty(0)
    for batch in dataloader:
        images, responses = batch[:2]
        if len(images.shape) == 5:
            images = images.squeeze(dim=0)
            responses = responses.squeeze(dim=0)

        assert torch.all(
            torch.eq(
                images[
                    -1,
                ],
                images[
                    0,
                ],
            )
        ), "All images in the batch should be equal"
        unique_images = torch.cat(
            (
                unique_images,
                images[
                    0:1,
                ],
            ),
            dim=0,
        )
        target.append(responses.detach().cpu().numpy())

    # Forward unique images once:
    with eval_state(model) if not is_ensemble_function(
        model
    ) else contextlib.nullcontext():
        with device_state(model, device) if not is_ensemble_function(
            model
        ) else contextlib.nullcontext():
            with torch.no_grad():
                output = (
                    model(
                        unique_images.to(device), data_key=data_key, **batch._asdict()
                    )
                    .detach()
                    .cpu()
                )

    output = output.numpy()

    if broadcast_to_target:
        output = [np.broadcast_to(x, target[idx].shape) for idx, x in enumerate(output)]

    return target, output


<<<<<<< HEAD
def model_predictions_shuffled(
    model,
    dataloader,
    data_key,
    device="cuda",
    broadcast_to_target=False,
    zeroed_out=False,
):
=======
def model_predictions(model, dataloader, data_key, device="cpu"):
>>>>>>> 051336fa
    """
    computes model predictions for a given dataloader and a model, with the responses shuffled
    Returns:
        target: ground truth, i.e. neuronal firing rates of the neurons
        output: responses as predicted by the network
    """

    target, output = torch.empty(0), torch.empty(0)
    for batch in dataloader:

        images, responses = batch[:2]
        if len(images.shape) == 5:
            images = images.squeeze(dim=0)
            responses = responses.squeeze(dim=0)
<<<<<<< HEAD
        # check that all images in batch are equal
        assert torch.all(
            torch.eq(
                images[-1, :1, ...],
                images[0, :1, ...],
            )
        ), "All images in the batch should be equal"
        # shuffle responses as input for context responses
        batch_dict = batch._asdict()
        for i in np.arange(batch_dict["targets"].shape[0] - 1):
=======
        with eval_state(model) if not is_ensemble_function(
            model
        ) else contextlib.nullcontext():
>>>>>>> 051336fa
            with device_state(model, device) if not is_ensemble_function(
                model
            ) else contextlib.nullcontext():
                with torch.no_grad():
<<<<<<< HEAD
                    targets_shifted = batch_dict["targets"]
                    targets_shifted = np.roll(targets_shifted, 1, axis=0)
                    batch_dict["targets"] = torch.from_numpy(targets_shifted)
                    if zeroed_out:
                        batch_dict["targets"] = torch.from_numpy(
                            np.zeros_like(targets_shifted)
                        )
=======
>>>>>>> 051336fa
                    output = torch.cat(
                        (
                            output,
                            (
                                model(
<<<<<<< HEAD
                                    images.to(device), data_key=data_key, **batch_dict
=======
                                    images.to(device),
                                    data_key=data_key,
                                    **batch._asdict()
>>>>>>> 051336fa
                                )
                                .detach()
                                .cpu()
                            ),
                        ),
                        dim=0,
                    )
            target = torch.cat((target, responses.detach().cpu()), dim=0)

    return target.numpy(), output.numpy()


<<<<<<< HEAD
def model_predictions(model, dataloader, data_key, device="cpu"):
    """
    computes model predictions for a given dataloader and a model
    Returns:
        target: ground truth, i.e. neuronal firing rates of the neurons
        output: responses as predicted by the network
    """

    target, output = torch.empty(0), torch.empty(0)
    batch = next(iter(dataloader))
    if "bools" in batch._fields:
        mask_flag = True
        masks = torch.empty(0, dtype=np.bool)
    else:
        mask_flag = False
    for batch in dataloader:
        images, responses = batch[:2]
        if mask_flag:
            mask = batch.bools
        if len(images.shape) == 5:
            images = images.squeeze(dim=0)
            responses = responses.squeeze(dim=0)
        with eval_state(model) if not is_ensemble_function(
            model
        ) else contextlib.nullcontext():
            with device_state(model, device) if not is_ensemble_function(
                model
            ) else contextlib.nullcontext():
                with torch.no_grad():
                    output = torch.cat(
                        (
                            output,
                            (
                                model(
                                    images.to(device),
                                    data_key=data_key,
                                    **batch._asdict()
                                )
                                .detach()
                                .cpu()
                            ),
                        ),
                        dim=0,
                    )
            target = torch.cat((target, responses.detach().cpu()), dim=0)
            if mask_flag:
                masks = torch.cat((masks, mask))

    if mask_flag:
        target = np.ma.masked_array(target, mask=~masks)
        output = np.ma.masked_array(output, mask=~masks)
    else:
        target = target.numpy()
        output = output.numpy()

    return target, output


=======
>>>>>>> 051336fa
def get_avg_correlations(
    model, dataloaders, device="cpu", as_dict=False, per_neuron=True, **kwargs
):
    """
    Returns correlation between model outputs and average responses over repeated trials

    """
    if "test" in dataloaders:
        dataloaders = dataloaders["test"]

    correlations = {}
    for k, loader in dataloaders.items():

        # Compute correlation with average targets
        target, output = model_predictions_repeats(
            dataloader=loader,
            model=model,
            data_key=k,
            device=device,
            broadcast_to_target=False,
        )
        if target[0].shape[0] == output[0].shape[0]:
            output = np.array([t.mean(axis=0) for t in output])
        target = np.array([t.mean(axis=0) for t in target])
        correlations[k] = corr(target, output, axis=0)

        # Check for nans
        if np.any(np.isnan(correlations[k])):
            warnings.warn(
                "{}% NaNs , NaNs will be set to Zero.".format(
                    np.isnan(correlations[k]).mean() * 100
                )
            )
        correlations[k][np.isnan(correlations[k])] = 0

    if not as_dict:
        correlations = (
            np.hstack([v for v in correlations.values()])
            if per_neuron
            else np.mean(np.hstack([v for v in correlations.values()]))
        )
    return correlations


def get_correlations(
    model, dataloaders, device="cpu", as_dict=False, per_neuron=True, **kwargs
):
<<<<<<< HEAD
    if "test" in dataloaders:
        dataloaders = dataloaders["test"]
=======
>>>>>>> 051336fa
    correlations = {}
    with eval_state(model) if not is_ensemble_function(
        model
    ) else contextlib.nullcontext():
        for k, v in dataloaders.items():
            target, output = model_predictions(
                dataloader=v, model=model, data_key=k, device=device
            )
            correlations[k] = corr(target, output, axis=0)
            if np.any(np.isnan(correlations[k])):
                warnings.warn(
                    "{}% NaNs , NaNs will be set to Zero.".format(
                        np.isnan(correlations[k]).mean() * 100
                    )
                )
            correlations[k][np.isnan(correlations[k])] = 0

    if not as_dict:
        correlations = (
            np.hstack([v for v in correlations.values()])
            if per_neuron
            else np.mean(np.hstack([v for v in correlations.values()]))
        )
    return correlations


def get_correlations_shuffled(
    model,
    dataloaders,
    device="cpu",
    as_dict=False,
    per_neuron=True,
    zeroed_out=False,
    **kwargs
):
    if "test" in dataloaders:
        dataloaders = dataloaders["test"]
    correlations = {}
    with eval_state(model) if not is_ensemble_function(
        model
    ) else contextlib.nullcontext():
        for k, v in dataloaders.items():
            print(k)
            target, output = model_predictions_shuffled(
                dataloader=v,
                model=model,
                data_key=k,
                device=device,
                zeroed_out=zeroed_out,
            )
            correlations[k] = corr(target, output, axis=0)
            print(k)
            if np.any(np.isnan(correlations[k])):
                warnings.warn(
                    "{}% NaNs , NaNs will be set to Zero.".format(
                        np.isnan(correlations[k]).mean() * 100
                    )
                )
            correlations[k][np.isnan(correlations[k])] = 0

    if not as_dict:
        correlations = (
            np.hstack([v for v in correlations.values()])
            if per_neuron
            else np.mean(np.hstack([v for v in correlations.values()]))
        )
    return correlations


def get_poisson_loss(
    model,
    dataloaders,
    device="cpu",
    as_dict=False,
    avg=False,
    per_neuron=True,
    eps=1e-12,
):
    poisson_loss = {}
    with eval_state(model) if not is_ensemble_function(
        model
    ) else contextlib.nullcontext():
        for k, v in dataloaders.items():
            target, output = model_predictions(
                dataloader=v, model=model, data_key=k, device=device
            )
            loss = output - target * np.log(output + eps)
            poisson_loss[k] = np.mean(loss, axis=0) if avg else np.sum(loss, axis=0)
    if as_dict:
        return poisson_loss
    else:
        if per_neuron:
            return np.hstack([v for v in poisson_loss.values()])
        else:
            return (
                np.mean(np.hstack([v for v in poisson_loss.values()]))
                if avg
                else np.sum(np.hstack([v for v in poisson_loss.values()]))
            )


def get_repeats(dataloader, min_repeats=2):
    # save the responses of all neuron to the repeats of an image as an element in a list
    repeated_inputs = []
    repeated_outputs = []
    for inputs, outputs in dataloader:
        if len(inputs.shape) == 5:
            inputs = np.squeeze(inputs.cpu().numpy(), axis=0)
            outputs = np.squeeze(outputs.cpu().numpy(), axis=0)
        else:
            inputs = inputs.cpu().numpy()
            outputs = outputs.cpu().numpy()
        r, n = outputs.shape  # number of frame repeats, number of neurons
        if (
            r < min_repeats
        ):  # minimum number of frame repeats to be considered for oracle, free choice
            continue
        assert np.all(
            np.abs(np.diff(inputs, axis=0)) == 0
        ), "Images of oracle trials do not match"
        repeated_inputs.append(inputs)
        repeated_outputs.append(outputs)
    return np.array(repeated_inputs), np.array(repeated_outputs)


def get_oracles(dataloaders, as_dict=False, per_neuron=True):
    oracles = {}
    for k, v in dataloaders.items():
        _, outputs = get_repeats(v)
        oracles[k] = compute_oracle_corr(np.array(outputs))
    if not as_dict:
        oracles = (
            np.hstack([v for v in oracles.values()])
            if per_neuron
            else np.mean(np.hstack([v for v in oracles.values()]))
        )
    return oracles


def get_oracles_corrected(dataloaders, as_dict=False, per_neuron=True):
    oracles = {}
    for k, v in dataloaders.items():
        _, outputs = get_repeats(v)
        oracles[k] = compute_oracle_corr_corrected(np.array(outputs))
    if not as_dict:
        oracles = (
            np.hstack([v for v in oracles.values()])
            if per_neuron
            else np.mean(np.hstack([v for v in oracles.values()]))
        )
    return oracles


def compute_oracle_corr_corrected(repeated_outputs):
    """

    Args:
        repeated_outputs (list or array): array(images, repeats, responses), or a list of lists of repeats per image.

    Returns: the oracle correlations per neuron

    """
    if len(repeated_outputs.shape) == 3:
        var_noise = repeated_outputs.var(axis=1).mean(0)
        var_mean = repeated_outputs.mean(axis=1).var(0)
    else:
        var_noise, var_mean = [], []
        for repeat in repeated_outputs:
            var_noise.append(repeat.var(axis=0))
            var_mean.append(repeat.mean(axis=0))
        var_noise = np.mean(np.array(var_noise), axis=0)
        var_mean = np.var(np.array(var_mean), axis=0)
    return var_mean / np.sqrt(var_mean * (var_mean + var_noise))


def compute_oracle_corr(repeated_outputs):
    if len(repeated_outputs.shape) == 3:
        _, r, n = repeated_outputs.shape
        oracles = (
            (repeated_outputs.mean(axis=1, keepdims=True) - repeated_outputs / r)
            * r
            / (r - 1)
        )
        if np.any(np.isnan(oracles)):
            warnings.warn(
                "{}% NaNs when calculating the oracle. NaNs will be set to Zero.".format(
                    np.isnan(oracles).mean() * 100
                )
            )
        oracles[np.isnan(oracles)] = 0
        return corr(oracles.reshape(-1, n), repeated_outputs.reshape(-1, n), axis=0)
    else:
        oracles = []
        for outputs in repeated_outputs:
            r, n = outputs.shape
            # compute the mean over repeats, for each neuron
            mu = outputs.mean(axis=0, keepdims=True)
            # compute oracle predictor
            oracle = (mu - outputs / r) * r / (r - 1)

            if np.any(np.isnan(oracle)):
                warnings.warn(
                    "{}% NaNs when calculating the oracle. NaNs will be set to Zero.".format(
                        np.isnan(oracle).mean() * 100
                    )
                )
                oracle[np.isnan(oracle)] = 0

            oracles.append(oracle)
        return corr(np.vstack(repeated_outputs), np.vstack(oracles), axis=0)


def get_fraction_oracles(model, dataloaders, device="cpu", corrected=False):
    dataloaders = dataloaders["test"] if "test" in dataloaders else dataloaders
    if corrected:
        oracles = get_oracles_corrected(
            dataloaders=dataloaders, as_dict=False, per_neuron=True
        )
    else:
        oracles = get_oracles(dataloaders=dataloaders, as_dict=False, per_neuron=True)
    test_correlation = get_correlations(
        model=model,
        dataloaders=dataloaders,
        device=device,
        as_dict=False,
        per_neuron=True,
    )
    oracle_performance, _, _, _ = np.linalg.lstsq(
        np.hstack(oracles)[:, np.newaxis], np.hstack(test_correlation)
    )
    return oracle_performance[0]


def get_explainable_var(
    dataloaders, as_dict=False, per_neuron=True, repeat_limit=None, randomize=True
):
    dataloaders = dataloaders["test"] if "test" in dataloaders else dataloaders
    explainable_var = {}
    for k, v in dataloaders.items():
        _, outputs = get_repeats(v)
        if repeat_limit is not None:
            outputs = get_subset_of_repeats(
                outputs=outputs, repeat_limit=repeat_limit, randomize=randomize
            )
        explainable_var[k] = compute_explainable_var(outputs)
    if not as_dict:
        explainable_var = (
            np.hstack([v for v in explainable_var.values()])
            if per_neuron
            else np.mean(np.hstack([v for v in explainable_var.values()]))
        )
    return explainable_var


def compute_explainable_var(outputs, eps=1e-9):
    """

    Args:
        outputs (list): Neuronal responses (ground truth) to image repeats. Dimensions: [num_images] np.array(num_reaps, num_neurons).
                        Expects either a 3D numpy array of shape (N images, N repeats, N neurons),
                        or a list of numpy arrays. with one list per test image, for example:
                             outputs = [np.array(20, 100), np.array(19, 100), np.array(20, 100), ...]
                         - in this example, there are as many images as there are list entries.
                         - and in each array, there are the number of responses
                             (20 repeats, or less, depending on the number of valid trials)
                             times the number of neurons (N=100 in this example)
    Returns:
        explainable_var (np.array): the fraction of explainable variance per neuron (0.0 - 1.0)

    """
    ImgVariance = []
    TotalVar = np.var(np.vstack(outputs), axis=0, ddof=1)
    for out in outputs:
        ImgVariance.append(np.var(out, axis=0, ddof=1))
    ImgVariance = np.vstack(ImgVariance)
    NoiseVar = np.mean(ImgVariance, axis=0)
    explainable_var = (TotalVar - NoiseVar) / (TotalVar + eps)
    return explainable_var


def get_FEV(
    model, dataloaders, device="cpu", as_dict=False, per_neuron=True, threshold=None
):
    """
    Computes the fraction of explainable variance explained (FEVe) per Neuron, given a model and a dictionary of dataloaders.
    The dataloaders will have to return batches of identical images, with the corresponing neuronal responses.

    Args:
        model (object): PyTorch module
        dataloaders (dict): Dictionary of dataloaders, with keys corresponding to "data_keys" in the model
        device (str): 'cuda' or 'gpu
        as_dict (bool): Returns the scores as a dictionary ('data_keys': values) if set to True.
        per_neuron (bool): Returns the grand average if set to True.
        threshold (float): for the avg feve, excludes neurons with a explainable variance below threshold

    Returns:
        FEV (dict, or np.array, or float): Fraction of explainable varianced explained. Per Neuron or as grand average.
    """
    dataloaders = dataloaders["test"] if "test" in dataloaders else dataloaders
    FEV = {}
    with eval_state(model) if not is_ensemble_function(
        model
    ) else contextlib.nullcontext():
        for data_key, dataloader in dataloaders.items():
            targets, outputs = model_predictions_repeats(
                model=model,
                dataloader=dataloader,
                data_key=data_key,
                device=device,
                broadcast_to_target=True,
            )
            if threshold is None:
                FEV[data_key] = compute_FEV(targets=targets, outputs=outputs)
            else:
                fev, feve = compute_FEV(
                    targets=targets, outputs=outputs, return_exp_var=True
                )
                FEV[data_key] = feve[fev > threshold]
    if not as_dict:
        FEV = (
            np.hstack([v for v in FEV.values()])
            if per_neuron
            else np.mean(np.hstack([v for v in FEV.values()]))
        )
    return FEV


def compute_FEV(targets, outputs, return_exp_var=False):
    """

    Args:
        targets (list): Neuronal responses (ground truth) to image repeats. Dimensions: [num_images] np.array(num_reaps, num_neurons)
        outputs (list): Model predictions to the repeated images, with an identical shape as the targets
        return_exp_var (bool): returns the fraction of explainable variance per neuron if set to True

    Returns:
        FEVe (np.array): the fraction of explainable variance explained per neuron
        --- optional: FEV (np.array): the fraction

    """
    ImgVariance = []
    PredVariance = []
    for i, _ in enumerate(targets):
        PredVariance.append((targets[i] - outputs[i]) ** 2)
        ImgVariance.append(np.var(targets[i], axis=0, ddof=1))
    PredVariance = np.vstack(PredVariance)
    ImgVariance = np.vstack(ImgVariance)

    TotalVar = np.var(np.vstack(targets), axis=0, ddof=1)
    NoiseVar = np.mean(ImgVariance, axis=0)
    FEV = (TotalVar - NoiseVar) / TotalVar

    PredVar = np.mean(PredVariance, axis=0)
    FEVe = 1 - (PredVar - NoiseVar) / (TotalVar - NoiseVar)
    return [FEV, FEVe] if return_exp_var else FEVe


def get_cross_oracles(data, reference_data):
    _, outputs = get_repeats(data)
    _, outputs_reference = get_repeats(reference_data)
    cross_oracles = compute_cross_oracles(outputs, outputs_reference)
    return cross_oracles


def compute_cross_oracles(repeats, reference_data):
    pass


def normalize_RGB_channelwise(mei):
    mei_copy = mei.copy()
    mei_copy = mei_copy - mei_copy.min(axis=(1, 2), keepdims=True)
    mei_copy = mei_copy / mei_copy.max(axis=(1, 2), keepdims=True)
    return mei_copy


def normalize_RGB(mei):
    mei_copy = mei.copy()
    mei_copy = mei_copy - mei_copy.min()
    mei_copy = mei_copy / mei_copy.max()
    return mei_copy


def get_model_rf_size(model_config):
    layers = model_config["layers"]
    input_kern = model_config["input_kern"]
    hidden_kern = model_config["hidden_kern"]
    dil = model_config["hidden_dilation"]
    rf_size = input_kern + ((hidden_kern - 1) * dil) * (layers - 1)
    return rf_size


def get_predictions(
    model,
    dataloaders,
    device="cpu",
    as_dict=False,
    per_neuron=True,
    test_data=True,
    **kwargs
):
    predictions = {}
    with eval_state(model) if not isinstance(
        model, types.FunctionType
    ) else contextlib.nullcontext():
        for k, v in dataloaders.items():
            if test_data:
                _, output = model_predictions_repeats(
                    dataloader=v, model=model, data_key=k, device=device
                )
            else:
                _, output = model_predictions(
                    dataloader=v, model=model, data_key=k, device=device
                )
            predictions[k] = output.T

    if not as_dict:
        predictions = [v for v in predictions.values()]
    return predictions


def get_targets(
    model,
    dataloaders,
    device="cpu",
    as_dict=True,
    per_neuron=True,
    test_data=True,
    **kwargs
):
    responses = {}
    with eval_state(model) if not isinstance(
        model, types.FunctionType
    ) else contextlib.nullcontext():
        for k, v in dataloaders.items():
            if test_data:
                targets, _ = model_predictions_repeats(
                    dataloader=v, model=model, data_key=k, device=device
                )
                targets_per_neuron = []
                for i in range(targets[0].shape[1]):
                    neuronal_responses = []
                    for repeats in targets:
                        neuronal_responses.append(repeats[:, i])
                    targets_per_neuron.append(neuronal_responses)
                responses[k] = targets_per_neuron
            else:
                targets, _ = model_predictions(
                    dataloader=v, model=model, data_key=k, device=device
                )
                responses[k] = targets.T

    if not as_dict:
        responses = [v for v in responses.values()]
    return responses


def get_avg_firing(dataloaders, as_dict=False, per_neuron=True):
    """
    Returns average firing rate across the whole dataset
    """

    avg_firing = {}
    for k, dataloader in dataloaders.items():
        target = torch.empty(0)
        for batch in dataloader:
            images, responses = batch[:2]
            if len(images.shape) == 5:
                responses = responses.squeeze(dim=0)
            target = torch.cat((target, responses.detach().cpu()), dim=0)
        avg_firing[k] = target.mean(0).numpy()

    if not as_dict:
        avg_firing = (
            np.hstack([v for v in avg_firing.values()])
            if per_neuron
            else np.mean(np.hstack([v for v in avg_firing.values()]))
        )
    return avg_firing<|MERGE_RESOLUTION|>--- conflicted
+++ resolved
@@ -60,7 +60,6 @@
                 with device_state(model, device) if not is_ensemble_function(
                     model
                 ) else contextlib.nullcontext():
-<<<<<<< HEAD
                     with torch.no_grad():
                         output.append(
                             model(
@@ -73,19 +72,6 @@
                             .cpu()
                             .numpy()
                         )
-=======
-                    output.append(
-                        model(
-                            images.to(device),
-                            data_key=data_key,
-                            **batch._asdict(),
-                            repeat_channel_dim=repeat_channel_dim
-                        )
-                        .detach()
-                        .cpu()
-                        .numpy()
-                    )
->>>>>>> 051336fa
 
     # Forward unique images once
     if len(output) == 0:
@@ -177,7 +163,6 @@
     return target, output
 
 
-<<<<<<< HEAD
 def model_predictions_shuffled(
     model,
     dataloader,
@@ -186,9 +171,6 @@
     broadcast_to_target=False,
     zeroed_out=False,
 ):
-=======
-def model_predictions(model, dataloader, data_key, device="cpu"):
->>>>>>> 051336fa
     """
     computes model predictions for a given dataloader and a model, with the responses shuffled
     Returns:
@@ -203,7 +185,6 @@
         if len(images.shape) == 5:
             images = images.squeeze(dim=0)
             responses = responses.squeeze(dim=0)
-<<<<<<< HEAD
         # check that all images in batch are equal
         assert torch.all(
             torch.eq(
@@ -214,16 +195,10 @@
         # shuffle responses as input for context responses
         batch_dict = batch._asdict()
         for i in np.arange(batch_dict["targets"].shape[0] - 1):
-=======
-        with eval_state(model) if not is_ensemble_function(
-            model
-        ) else contextlib.nullcontext():
->>>>>>> 051336fa
             with device_state(model, device) if not is_ensemble_function(
                 model
             ) else contextlib.nullcontext():
                 with torch.no_grad():
-<<<<<<< HEAD
                     targets_shifted = batch_dict["targets"]
                     targets_shifted = np.roll(targets_shifted, 1, axis=0)
                     batch_dict["targets"] = torch.from_numpy(targets_shifted)
@@ -231,20 +206,13 @@
                         batch_dict["targets"] = torch.from_numpy(
                             np.zeros_like(targets_shifted)
                         )
-=======
->>>>>>> 051336fa
                     output = torch.cat(
                         (
                             output,
                             (
                                 model(
-<<<<<<< HEAD
                                     images.to(device), data_key=data_key, **batch_dict
-=======
-                                    images.to(device),
-                                    data_key=data_key,
-                                    **batch._asdict()
->>>>>>> 051336fa
+
                                 )
                                 .detach()
                                 .cpu()
@@ -257,7 +225,6 @@
     return target.numpy(), output.numpy()
 
 
-<<<<<<< HEAD
 def model_predictions(model, dataloader, data_key, device="cpu"):
     """
     computes model predictions for a given dataloader and a model
@@ -316,8 +283,7 @@
     return target, output
 
 
-=======
->>>>>>> 051336fa
+
 def get_avg_correlations(
     model, dataloaders, device="cpu", as_dict=False, per_neuron=True, **kwargs
 ):
@@ -365,11 +331,9 @@
 def get_correlations(
     model, dataloaders, device="cpu", as_dict=False, per_neuron=True, **kwargs
 ):
-<<<<<<< HEAD
     if "test" in dataloaders:
         dataloaders = dataloaders["test"]
-=======
->>>>>>> 051336fa
+
     correlations = {}
     with eval_state(model) if not is_ensemble_function(
         model
