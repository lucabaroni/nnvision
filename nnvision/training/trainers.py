--- conflicted
+++ resolved
@@ -57,13 +57,7 @@
     return_test_score=False,
     batchping=1000,
     adamw=False,
-<<<<<<< HEAD
-    train_only_core = False, 
-    train_only_readout = False,
-    fine_tune=None,
-=======
-    fine_tune='full',
->>>>>>> 795c4102
+    fine_tune='none',
     **kwargs,
 ):
     """
@@ -92,7 +86,6 @@
         min_lr:
         cb:
         track_training:
-        fine_tune:
         **kwargs:
 
     Returns:
@@ -139,17 +132,9 @@
     n_iterations = len(LongCycler(dataloaders["train"]))
 
     parameters_to_train = model.parameters()
-<<<<<<< HEAD
     if fine_tune=='core':
         parameters_to_train = model.core.parameters()
     if fine_tune=='readout':
-=======
-    if fine_tune == "core":
-        print('finetune core')
-        parameters_to_train = model.core.parameters()
-    elif fine_tune == "readout":
-        print('finetune readout')
->>>>>>> 795c4102
         parameters_to_train = model.readout.parameters()
 
     if adamw:
