--- conflicted
+++ resolved
@@ -263,37 +263,25 @@
         return x
 
 
-<<<<<<< HEAD
 class NatImgBackgroundHighNorm:
     def __init__(
         self,
         key=None,
     ):
         images = []
-=======
-class NatImgBackgroundHighNorm():
-    def __init__(self, key=None,):
->>>>>>> f7ed0c08
         dataloaders = (Dataset & key).get_dataloader()
         data_key = list(dataloaders["train"].keys())[0]
         for tier in ["train", "test", "validation"]:
             for b in dataloaders[tier][data_key]:
-<<<<<<< HEAD
                 # squeeze out channel dim
-=======
                 # squeeze channel dim only
->>>>>>> f7ed0c08
                 images.append(b.inputs.squeeze(1))
         self.images = torch.vstack(images)
 
     def __call__(self, x, iteration=None):
-<<<<<<< HEAD
         background = random.choice(self.images)
         return background
-=======
-        bg=random.choice(self.images)
-        return bg
->>>>>>> f7ed0c08
+
 
 
 class CollapseChannel:
